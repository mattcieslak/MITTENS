#!/usr/bin/env python
from .fib_io import load_fibgz
import numpy as np
from scipy.sparse import csr_matrix
import re
import importlib
from scipy.sparse.linalg import expm
from .utils import (neighbor_names, get_transition_analysis_matrices, 
        lps_neighbor_shifts, weight_transition_probabilities_by_odf, 
        compute_weights_as_neighbor_voxels, ras_neighbor_shifts)
import logging
from tqdm import tqdm
from .distances import (kl_distance, aitchison_distance, kl_asymmetry, 
                        aitchison_asymmetry)
import nibabel as nib
import os.path as op
import networkit
from heapq import heappush, heappop
import pickle
logger = logging.getLogger(__name__)
opposites = [
    ("r","l"),
    ("a","p"),
    ("i","s"),
    ("ri","ls"),
    ("rs","li"),
    ("ra","lp"),
    ("rp","la"),
    ("as","pi"),
    ("ai","ps"),
    ("ras","lpi"),
    ("rps","lai"),
    ("rai","lps"),
    ("rpi","las")
    ]

hdr = np.array((b'TRACK', [ 98, 121, 121], [ 2.,  2.,  2.], [ 0.,  0.,  0.], 0, [b'', b'', b'', b'', b'', b'', b'', b'', b'', b''], 0, [b'', b'', b'', b'', b'', b'', b'', b'', b'', b''], [[-2.,  0.,  0.,  0.], [ 0., -2.,  0.,  0.], [ 0.,  0.,  2.,  0.], [ 0.,  0.,  0.,  1.]], b' A diffusion spectrum imaging scheme was used, and a total of 257 diffusion sampling were acquired. The maximum b-value was 4985 s/mm2. The in-plane resolution was 2 mm. The slice thickness was 2 mm. The diffusion data were reconstructed using generalized q-sampling imaging (Yeh et al., IEEE TMI, ;29(9):1626-35, 2010) with a diffusion sampling length ratio of 1.25.\nA deterministic fiber tracking algorithm (Yeh et al., PLoS ONE 8(11): e80713', b'LPS', b'LPS', [ 1.,  0.,  0.,  0.,  1.,  0.], b'', b'', b'', b'', b'', b'', b'', 253, 2, 1000),
              dtype=[('id_string', 'S6'), ('dim', '<i2', (3,)), ('voxel_size', '<f4', (3,)), ('origin', '<f4', (3,)), ('n_scalars', '<i2'), ('scalar_name', 'S20', (10,)), ('n_properties', '<i2'), ('property_name', 'S20', (10,)), ('vox_to_ras', '<f4', (4, 4)), ('reserved', 'S444'), ('voxel_order', 'S4'), ('pad2', 'S4'), ('image_orientation_patient', '<f4', (6,)), ('pad1', 'S2'), ('invert_x', 'S1'), ('invert_y', 'S1'), ('invert_z', 'S1'), ('swap_xy', 'S1'), ('swap_yz', 'S1'), ('swap_zx', 'S1'), ('n_count', '<i4'), ('version', '<i4'), ('hdr_size', '<i4')])


class MITTENS(object):
    def __init__(self, fibgz_file="", nifti_prefix="", real_affine_image="", mask_image="",
            step_size=np.sqrt(3)/2. , angle_max=35, odf_resolution="odf8", 
            angle_weights="flat", angle_weighting_power=1.,normalize_doubleODF=True):
        """
        Represents a voxel graph.  Can be constructed with a DSI Studio ``fib.gz``
        file or from NIfTI files from a previous run. 

        Parameters:
        ===========

        fibgz_file:str
          Path to a dsi studio fib.gz file
        nifti_prefix:str
          Prefix used when calculating singleODF and/or doubleODF transition
          probabilities.
        real_affine_image:str
          Path to a NIfTI file that contains the real affine mapping for the
          data. DSI Studio does not preserve affine mappings. If provided, 
          all NIfTI outputs will be written with this affine. Otherwise the
          default affine from DSI Studio will be used.
        mask_image:str
          Path to a NIfTI file that has nonzero values in voxels that will be used
          as nodes in the graph.  If none is provided, the default mask estimated by
          DSI Studio is used.
        step_size:float
          Step size in voxel units. Used for calculating transition probabilities
        angle_max:float
          Maximum turning angle in degrees. Used for calculating transition 
          probabilities.
        odf_resolution:str
          ODF tesselation used in DSI Studio. Options are {"odf4", "odf6", "odf8"}.
        angle_weights:str
          Angle weighting scheme used while calculating transition probabilities
        angle_weighting_power:float
          Parameter used when an exponential weighting scheme is selected
        normalize_doubleODF:bool
          Should the transition probabilities from doubleODF be forced to sum to 1?


        Note:
        =====
        The combination of odf_resolution, angle_max, angle_weights and angle_weighting
        power is only available if you have the corresponding Fortran extension module.
        If you're unable to initialize a MITTENS object with your desired combination,
        try downloading or generating/compiling the necessary Fortran modules.
        """
        if fibgz_file == nifti_prefix == "":
            raise ValueError("Must provide either a DSI Studio fib file or prefix to "
                    "NIfTI1 images written out by a previous run")
        # These will get filled out from loading a fibgz or niftis
        self.flat_mask = None
        self.nvoxels = None
        self.voxel_size = None
        self.voxel_coords = None
        self.coordinate_lut = None
        self.label_lut = None
        self.voxel_graph = None
        self.null_voxel_graph = None
        self.UMSF = None
        self.atlas_labels = None
        self.weighting_scheme = None
        self.mask_image = mask_image
        # From args
        self.step_size = step_size
        self.odf_resolution = odf_resolution
        self.angle_max = angle_max
        self.orientation = None
        self.angle_weights = angle_weights
        self.normalize_doubleODF = normalize_doubleODF
        self.angle_weighting_power = angle_weighting_power
        logger.info("\nUsing\n------\n  Step Size:\t\t%.4f Voxels \n  ODF Resolution:\t"
                "%s\n  Max Angle:\t\t%.2f Degrees\n"
                "  Angle Weights:\t%s\n  Angle weight power:\t%.1f",
                self.step_size, self.odf_resolution, self.angle_max, 
                self.angle_weights,self.angle_weighting_power)
        # Get matrices we'll need for analysis
        self.odf_vertices, self.prob_angles_weighted = \
                get_transition_analysis_matrices(self.odf_resolution, self.angle_max,
                        self.angle_weights, self.angle_weighting_power)
        self.n_unique_vertices = self.odf_vertices.shape[0]//2
        if fibgz_file:
            logger.info("Loading DSI Studio fib file")
            self._load_fibgz(fibgz_file)
        if nifti_prefix:
            logger.info("Loading output from pre-existing NIfTIs")
            self._load_niftis(nifti_prefix)

        self._initialize_nulls()
        if real_affine_image:
            self._set_real_affine(real_affine_image)

    def _set_real_affine(self, affine_img):
        pass

    def _initialize_nulls(self):

        # Note, only entries for unique vertices are created, but they 
        # are divided by the total number of vertices.
        self.isotropic = np.ones(self.n_unique_vertices,dtype=np.float64) / \
                self.odf_vertices.shape[0]
        
        # Single ODF Model
        self.singleODF_funcs = self.get_prob_funcs("singleODF")
        singleODF_null_probs = []
        for k in neighbor_names:
            singleODF_null_probs.append( self.singleODF_funcs[k](
                    self.isotropic, self.prob_angles_weighted))
        self.singleODF_null_probs = np.array(singleODF_null_probs)
        #if not self.singleODF_null_probs.sum() == 1.:
        #    raise ValueError("Null probailities do not add up to 1. Check Fortran")

        # Double ODF Model
        self.doubleODF_funcs = self.get_prob_funcs("doubleODF")
        doubleODF_null_probs = []
        isotropic_x2 = compute_weights_as_neighbor_voxels(
            self.isotropic[np.newaxis,:], self.prob_angles_weighted).squeeze()
        for k in neighbor_names:
            doubleODF_null_probs.append( self.doubleODF_funcs[k](
                    self.isotropic, isotropic_x2, self.prob_angles_weighted))
        self.doubleODF_null_probs = np.array(doubleODF_null_probs)
        self.doubleODF_null_probs[np.isnan(self.doubleODF_null_probs)]= 0 
        if self.normalize_doubleODF:
            self.doubleODF_null_probs = self.doubleODF_null_probs / self.doubleODF_null_probs.sum()

    def _load_fibgz(self, path):
        logger.info("Loading %s", path)
        f = load_fibgz(path)
        logger.info("Loaded %s", path)
        self.orientation = "lps"
        # Check that this fib file matches what we expect
        fib_odf_vertices = f['odf_vertices'].T
        matches = np.allclose(self.odf_vertices, fib_odf_vertices)
        if not matches:
            logger.critical("ODF Angles in fib file do not match %s", self.odf_resolution)
            return

        # Extract the spacing info from the fib file
        self.volume_grid = f['dimension'].squeeze()
        aff = np.ones(4,dtype=np.float)
        aff[:3] = f['voxel_size'].squeeze()
        self.ras_affine = np.diag(aff)
        self.voxel_size = aff[:3]

        # Coordinate mapping information from fib file
        self.flat_mask = f["fa0"].squeeze() > 0
        self.nvoxels = self.flat_mask.sum()
        self.voxel_coords = np.array(np.unravel_index(
            np.flatnonzero(self.flat_mask), self.volume_grid, order="F")).T
        self.coordinate_lut = dict(
            [(tuple(coord), n) for n,coord in enumerate(self.voxel_coords)])

        """
        This is not necessary. There will always be voxels without 26 
        outgoing edges. 

        # Which probabilities point to a voxel not in the mask?
        logger.info("Checking for voxels with 26 neighbors")
        all_neighbors_in_graph = np.ones((self.nvoxels), dtype=np.bool)
        for j, starting_voxel in enumerate(self.voxel_coords):
            for i, name in enumerate(neighbor_names):
                coord = tuple(starting_voxel + lps_neighbor_shifts[name])
                if not coord in self.coordinate_lut:
                    all_neighbors_in_graph[j] = False
                    break

        # Make new masks
        flat_output = np.zeros(np.prod(self.volume_grid))
        flat_output[self.flat_mask] = all_neighbors_in_graph
        self.flat_mask = flat_output > 0
        nvoxels = self.flat_mask.sum()
        logger.info("Removed %d/%d voxels with incomplete neighbors",
                self.nvoxels - nvoxels, self.nvoxels)
        self.nvoxels = nvoxels
        self.voxel_coords = np.array(np.unravel_index(
            np.flatnonzero(self.flat_mask), self.volume_grid, order="F")).T
        self.coordinate_lut = dict(
            [(tuple(coord), n) for n,coord in enumerate(self.voxel_coords)])

        """
        # Create a contiguous ODF matrix, skipping all zero rows
        logger.info("Loading ODF data")
        odf_vars = [k for k in f.keys() if re.match("odf\\d+",k)]
        valid_odfs = []
        for n in range(len(odf_vars)):
            varname = "odf%d" % n
            odfs = f[varname]
            odf_sum = odfs.sum(0)
            odf_sum_mask = odf_sum > 0
            valid_odfs.append(odfs[:,odf_sum_mask].T)

        self.odf_values = np.row_stack(valid_odfs).astype(np.float64)
        self.odf_values = self.odf_values / self.odf_values.sum(1)[:,np.newaxis] * 0.5
        logger.info("Loaded ODF data: %s",str(self.odf_values.shape))

    def _load_niftis(self,input_prefix):
        # If there is an external mask, use it before loading the niftis
        external_mask=False
        if op.exists(self.mask_image):
            mask_img = nib.load(self.mask_image)
            self.volume_grid = mask_img.shape
            self.voxel_size = np.abs(np.diag(mask_img.affine)[:3])
            total_voxels = np.prod(mask_img.shape)
            self.flat_mask = np.ones(np.prod(total_voxels),dtype=np.bool)
            self.flat_mask = self._oriented_nifti_data(self.mask_image).astype(np.bool)
            masked_voxels = self.flat_mask.sum()
            logger.info("Used %s to mask from %d to %d voxels", 
                    self.mask_image, total_voxels, masked_voxels)
            external_mask = True
            
        logger.info("Loading singleODF results")
        singleODF_data = []
        for a in neighbor_names:
            outf = input_prefix + "_singleODF_%s_prob.nii.gz" % a
            if not op.exists(outf):
                raise ValueError("Unable to load from niftis, can't find %s", outf)
            logger.info("Loading NIfTI Image %s", outf)
            # Assumes niftis were written by MITTENS
            tmp_img = nib.load(outf)
            if any([tmp_img.affine[0,0] < 0, tmp_img.affine[1,1] < 0, 
                tmp_img.affine[2,2] < 0]):
                logger.warn("NIfTI may not have come from MITTENS.")
            if external_mask:
                singleODF_data.append(self._oriented_nifti_data(outf,warn=False))
            else:
                singleODF_data.append(tmp_img.get_data()[::-1,::-1,:].flatten(order="F"))
        singleODF_data = np.column_stack(singleODF_data)

        final_img = nib.load(outf)
        self.ras_affine = final_img.affine

        # Estimate the mask from the nifti file 
        if self.flat_mask is None:
            self.volume_grid = final_img.shape
            self.voxel_size = np.abs(np.diag(final_img.affine)[:3])
            logger.warn("Creating mask based on nonzero voxels in nifti files")
            self.flat_mask = singleODF_data.sum(1) > 0

        # Guaranteed to have a flat mask by now
        self.nvoxels = self.flat_mask.sum()
        self.voxel_coords = np.array(np.unravel_index(
            np.flatnonzero(self.flat_mask), self.volume_grid, order="F")).T
        self.coordinate_lut = dict(
            [(tuple(coord), n) for n,coord in enumerate(self.voxel_coords)])
        if not external_mask:
            singleODF_data = singleODF_data[self.flat_mask]
        self.singleODF_results = singleODF_data

        self.singleODF_codi = self._oriented_nifti_data( input_prefix + "_singleODF_CoDI.nii.gz")

        logger.info("Reading doubleODF results")
        doubleODF_data = np.zeros_like(self.singleODF_results)
        for n,nbr  in enumerate(neighbor_names):
            outf = input_prefix + "_doubleODF_%s_prob.nii.gz" % nbr
            if not op.exists(outf):
                raise ValueError("Unable to load from niftis, can't find %s", outf)
            doubleODF_data[:,n] = self._oriented_nifti_data(outf)
        self.doubleODF_results = doubleODF_data
        self.doubleODF_codi = self._oriented_nifti_data(input_prefix + "_doubleODF_CoDI.nii.gz")
        self.doubleODF_coasy = self._oriented_nifti_data(input_prefix + "_doubleODF_CoAsy.nii.gz")

    def get_prob_funcs(self, order="singleODF"):

        requested_module = "%s_%s_ss%.2f_am%d" % (order, self.odf_resolution, 
                self.step_size, self.angle_max)
        requested_module = re.sub( "\.", "_", requested_module)
        module = importlib.import_module("mittens.fortran." + requested_module)

        # Function lookup for neighbors
        neighbor_functions = {}
        for nbr_name in neighbor_names:
            # Flip the x,y to match dsi studio if lps
            if self.orientation == "lps":
                if "r" in nbr_name:
                    rl = nbr_name.replace("r", "l")
                elif "l" in nbr_name:
                    rl = nbr_name.replace("l", "r")
                else:
                    rl = nbr_name

                if "a" in rl:
                    ap = nbr_name.replace("a","p")
                elif "p" in rl:
                    ap = nbr_name.replace("p", "a")
                else:
                    ap = rl
                neighbor_functions[ap] = getattr(module, ap+"_prob")
            else:
                neighbor_functions[nbr_name] = getattr(module, nbr_name+"_prob")

        return neighbor_functions

    def get_empty_outputs(self):
        return dict([(name,np.zeros(self.nvoxels,dtype=np.float)) for \
                name in neighbor_names])

    def save_nifti(self, data, fname):
        out_data = np.zeros(np.prod(self.volume_grid),dtype=np.float)
        out_data[self.flat_mask] = data
        out_data = out_data.reshape(self.volume_grid, order="F")[::-1,::-1,:]
        nib.Nifti1Image(out_data.astype(np.float32), self.ras_affine
                ).to_filename(fname)

    def analytical_probtrackx(self, source_region, seeds_per_voxel=1000, iters=200,
                             nifti_prefix="walks"):
        query_nodes, query_name = self._get_region(source_region)
        logger.info("Building Adjacency matrix")

        inputs = np.zeros(self.nvoxels)
        inputs[query_nodes] = seeds_per_voxel
        inputs = csr_matrix(inputs).T
        null_state = inputs.copy()
        real_state = inputs.copy()
        real_tally = inputs.copy()
        null_tally = inputs.copy()

        m_real = networkit.algebraic.adjacencyMatrix(self.voxel_graph)
        #assert np.allclose(m_real.sum(1),1)
        m_null = networkit.algebraic.adjacencyMatrix(self.null_voxel_graph)
        #assert np.allclose(m_null.sum(1),1)
        for iternum in tqdm(range(iters)):
            null_state = m_null.dot(null_state)
            null_tally = null_tally + null_state
            real_state = m_real.dot(real_state)
            real_tally = real_tally + real_state
        
        # Save the final state
        self.save_nifti(np.log(null_state.toarray().squeeze()),
                        "%s_null_state_%diters.nii.gz"%(nifti_prefix, iters))
        self.save_nifti(np.log(real_state.toarray().squeeze()),
                        "%s_real_state_%diters.nii.gz"%(nifti_prefix, iters))
        
        # Save the cumulative hits
        self.save_nifti(np.log(null_tally.toarray().squeeze()),
                        "%s_null_cumulative_%diters.nii.gz"%(nifti_prefix, iters))
        self.save_nifti(np.log(real_tally.toarray().squeeze()),
                        "%s_real_cumulative_%diters.nii.gz"%(nifti_prefix, iters))

    def calculate_transition_probabilities(self,output_prefix="mittens"):
        self.estimate_singleODF(output_prefix)
        self.estimate_doubleODF(output_prefix)

        # Write outputs if requested
        if output_prefix:
            #logger.info("Writing singleODF results")
            for a in neighbor_names:
                outf = output_prefix + "_singleODF_%s_prob.nii.gz" % a
                #logger.info("Writing %s", outf)
                self.save_nifti(
                        self.singleODF_results[:,neighbor_names.index(a)], outf)
            self.save_nifti(self.singleODF_codi, output_prefix + "_singleODF_CoDI.nii.gz")
            #logger.info("Writing Double ODF results")
            for n,nbr  in enumerate(neighbor_names):
                outf = output_prefix + "_doubleODF_%s_prob.nii.gz" % (nbr)
                #logger.info("Writing %s", outf)
                self.save_nifti(self.doubleODF_results[:,n], outf)
            self.save_nifti(self.doubleODF_codi, output_prefix + "_doubleODF_CoDI.nii.gz")
            self.save_nifti(self.doubleODF_coasy, output_prefix + "_doubleODF_CoAsy.nii.gz")
            self.save_nifti(self.doubleODF_results[:,-1], output_prefix + "_doubleODF_p_not_trackable.nii.gz")

    def estimate_singleODF(self, output_prefix=""):
        
        # Output matrix
        outputs = np.zeros((self.nvoxels,len(neighbor_names)),dtype=np.float)

        # Run it on each voxel
        for n, odf in enumerate(self.odf_values):
            prob_angles = weight_transition_probabilities_by_odf(
                    odf, self.prob_angles_weighted)
            if n%10000 == 0:
                logger.info("ODF %d/%d", n, self.nvoxels)
            for m, nbr_name in enumerate(neighbor_names):
                outputs[n,m] = self.singleODF_funcs[nbr_name](
                    odf, prob_angles)

        self.singleODF_results = outputs
        logger.info("Calculating None-Ahead CoDI")
        self.singleODF_codi = aitchison_distance(self.singleODF_null_probs, self.singleODF_results)
        logger.info("Calculating Order1 KL Distance")
        self.singleODF_kl = kl_distance(self.singleODF_null_probs, self.singleODF_results)

    def estimate_doubleODF(self, output_prefix=""):
        
        logger.info("Pre-computing neighbor angle weights")
        Ypc = compute_weights_as_neighbor_voxels(
                self.odf_values, (self.prob_angles_weighted > 0).astype(np.float))

        # Output matrix
        outputs = np.zeros((self.nvoxels,len(neighbor_names)),dtype=np.float)

        def check_coord(coord):
            return np.all(
                    [tuple(coord + shift) in self.coordinate_lut \
                           for shift in lps_neighbor_shifts.values()  ])

        # Run it on each voxel
        for n, odf in enumerate(self.odf_values):
            if n%10000 == 0:
                logger.info("ODF %d/%d", n, self.nvoxels)
            coordinate = self.voxel_coords[n]
            if not check_coord(coordinate): continue
            prob_angles = weight_transition_probabilities_by_odf(
                    odf, self.prob_angles_weighted)
            for m, nbr_name in enumerate(neighbor_names):
                neighbor_coord_num = self.coordinate_lut[tuple(coordinate + \
                        lps_neighbor_shifts[nbr_name])]
                outputs[n,m] = self.doubleODF_funcs[nbr_name](
                        odf, Ypc[neighbor_coord_num], prob_angles)
        if self.normalize_doubleODF:
            self.doubleODF_results = outputs / np.nansum(outputs, 1)[:,np.newaxis]
        else:
            self.doubleODF_results = outputs

        # Calculate the distances
        logger.info("Calculating Double ODF CoDI")
        self.doubleODF_codi = aitchison_distance(self.doubleODF_null_probs, 
                self.doubleODF_results)

        # Divide the Columns into two matrices, calculate asymmetry
        half1 = []
        half2 = []
        for a,b in opposites:
            half1.append(self.doubleODF_results[:,neighbor_names.index(a)])
            half2.append(self.doubleODF_results[:,neighbor_names.index(b)])
        half1 = np.column_stack(half1)
        half2 = np.column_stack(half2)
        logger.info("Calculating CoAsy")
        self.doubleODF_coasy = aitchison_asymmetry(half1, half2)

    def build_graph(self, doubleODF=True, weighting_scheme="minus_iso", require_all_neighbors=True):
        """
        Builds a ``networkit.graph.Graph`` from transition probabilities.
        
        Parameters:
        ===========
        
        doubleODF:bool
          If True, the transition probabilities from the doubleODF method will be used.
          If ``normalize_doubleODF`` was set to True when you constructed the object,
          the outgoing edges from every node will sum to 1. Default: `True`
          
        weighting_scheme:str
          One of {"negative_log_p", "minus_iso", "minus_iso_scaled", "minus_iso_negative_log",
          "minus_iso_scaled_negative_log", "transition probability"}. Determines how transition
          probabilities are used as edge weights. Default: ""
          
        require_all_neighbors:bool
          if a voxel does not have all 26 neighbors, remove all outgoing edges and replace them
          with a probability 1 self-edge
          
        Weighting Schemes:
        ===================
        
        Your weighting scheme choice needs to be compatible with how you want to use the graph.
        
        If you plan on calculating shortest paths, you want the edge weights to be **lower** 
        when the transition probability is higher. This can be accomplished by taking the negative
        log of a probability.
        
        If you are simulating 3D walks, you want the edge weights to be high when the transition
        probability is high.
        
        Schemes for walks:
        ------------------
        ``"minus_iso"``: 
          The isotropic probabilities are subtracted from the transition probabilities. No edge is added
          when transition probabilities are lower than the corresponding isotropic probability. This is 
          not ideal for simulating walks because each nodes outgoing edges do not sum to 1.
                         
        ``"minus_iso_scaled"``: 
          Same as ``"minus_iso"`` except probabilities are re-scaled so they sum to 1. This is a very 
          good idea for simulating walks.
                                
        ``"transition probability"``: 
          The transition probabilities are directly used as edge weights. These are the closest to 
          the input data, but if you use diffusion ODFs as input will likely not produce very specific
          paths.
        
        
        Schemes for shortest paths:
        ---------------------------
        
        ``"negative_log_p"``:
          Transition probabilities are log transformed and made negative.  This is similar to the
          Zalesky 2009 strategy.
          
        ``"minus_iso_negative_log"``:
          Isotropic probabilities are subtracted from transition probabilities. Edges are not added when
          transition probabilities are less than the isotropic probability.
          
        ``"minus_iso_scaled_negative_log"``:
          Same as ``"minus_iso_negative_log"`` except probabilities are re-scaled to sum to 1 *before*
          the log transform is applied. 
          
        """

        self.weighting_scheme = weighting_scheme
        G = networkit.graph.Graph(self.nvoxels, weighted=True, directed=True)

        # Place the requested probabilities into `prob_mat` 
        if doubleODF:
            prob_mat = self.doubleODF_results
            null_p = self.doubleODF_null_probs
        else:
            prob_mat = self.singleODF_results
            null_p = self.singleODF_null_probs
            
        
        if require_all_neighbors:
            # Which probabilities point to a voxel not in the mask?
            not_in_graph = np.zeros((self.nvoxels, 26),dtype=np.bool)
            for j, starting_voxel in tqdm(enumerate(self.voxel_coords),total=self.nvoxels):
                for i, name in enumerate(neighbor_names):
                    coord = tuple(starting_voxel + lps_neighbor_shifts[name])
                    if not coord in self.coordinate_lut:
                        not_in_graph[j,i] = True
            incomplete_neighbor_nodes = not_in_graph.sum(1) > 0
            #logger.info("Found %d nodes with incomplete neighbors",incomplete_neighbor_nodes.sum())
            prob_mat[incomplete_neighbor_nodes] = 0 # Remove the outgoing edges
            if weighting_scheme in ("negative_log_p","minus_iso_negative_log",
                                    "minus_iso_scaled_negative_log"):
                incomplete_weight = 0
            else:
                incomplete_weight = 1
            for incomplete_node in np.flatnonzero(incomplete_neighbor_nodes):
                # Add a self-edge
                G.addEdge(incomplete_node, incomplete_node, w = incomplete_weight)
            
        ## Determine how to weight edges. Changes `prob_mat`, which contains probabilities,
        ## to `prob_weights`, which contains edge weights.
        
        # Take the negative log of the transition probabilities
        if weighting_scheme == "negative_log_p":
            prob_weights = -np.log(prob_mat)
            # Change nans and infs to 0
            prob_weights[np.logical_not(np.isfinite(prob_weights))] = 0
            
        # Subtract the isotropic transition probs from the calculated transition probs
        elif weighting_scheme.startswith("minus_iso"):
            prob_weights = prob_mat - null_p
            low = prob_weights <= 0
            prob_weights[low] = 0
            
            if "scaled" in weighting_scheme:
                prob_weights = prob_weights / np.nansum(prob_weights, 1)[:,np.newaxis]
            
            if weighting_scheme.endswith("negative_log"):
                prob_weights = -np.log(prob_weights)
                prob_weights[np.logical_not(np.isfinite(prob_weights))] = 0
        
        # Use the transition probabilities as-is
        elif weighting_scheme == "transition probability":
            prob_weights = prob_mat.copy()

        else:
            raise NotImplementedError("Unknown weighting scheme")

        # Add the voxels and their probabilities
        for j, starting_voxel in tqdm(enumerate(self.voxel_coords),total=self.nvoxels):
            probs = prob_weights[j]
            for i, name in enumerate(neighbor_names):
                coord = tuple(starting_voxel + lps_neighbor_shifts[name])
                if probs[i] > 0:
                    to_node = self.coordinate_lut.get(coord,-9999)
                    if to_node == -9999:
                        continue
                    # Actually adds the edge to the graph
                    G.addEdge(j, to_node, w = probs[i])
                    
        self.voxel_graph = G

    def build_null_graph(self, doubleODF=True, purpose="walks", require_all_neighbors=False):
        """
        Builds a ``networkit.graph.Graph`` from null transition probabilities.
        
        Parameters:
        ===========
        
        doubleODF:bool
          If True, the transition probabilities from the doubleODF method will be used.
          If ``normalize_doubleODF`` was set to True when you constructed the object,
          the outgoing edges from every node will sum to 1. Default: `True`
          
        purpose:str
          One of {"walks", "shortest paths"}. Determines how transition
          probabilities are used as edge weights. Default: "walks"
          
        require_all_neighbors:bool
          if a voxel does not have all 26 neighbors, remove all outgoing edges and replace them
          with a probability 1 self-edge
          
        """

        G = networkit.graph.Graph(self.nvoxels, weighted=True, directed=True)

        # Place the requested probabilities into `prob_mat` 
        if doubleODF:
            null_p = self.doubleODF_null_probs
        else:
            null_p = self.singleODF_null_probs
            
        
        if require_all_neighbors:
            # Which probabilities point to a voxel not in the mask?
            not_in_graph = np.zeros((self.nvoxels, 26),dtype=np.bool)
            for j, starting_voxel in tqdm(enumerate(self.voxel_coords),total=self.nvoxels):
                for i, name in enumerate(neighbor_names):
                    coord = tuple(starting_voxel + lps_neighbor_shifts[name])
                    if not coord in self.coordinate_lut:
                        not_in_graph[j,i] = True
            incomplete_neighbor_nodes = not_in_graph.sum(1) > 0
            if purpose == "walks":
                incomplete_weight = 1
            elif purpose == "shortest paths":
                incomplete_weight = 0
            for incomplete_node in np.flatnonzero(incomplete_neighbor_nodes):
                # Add a self-edge
                G.addEdge(incomplete_node, incomplete_node, w = incomplete_weight)
            
        if purpose == "shortest paths":
            prob_weights = -np.log(null_p)
        elif purpose == "walks":
            prob_weights = null_p
        else:
            raise NotImplementedError("Unknown purpose")

        # Add the voxels and their probabilities. This can be sped up probably
        for j, starting_voxel in tqdm(enumerate(self.voxel_coords),total=self.nvoxels):
            for i, name in enumerate(neighbor_names):
                coord = tuple(starting_voxel + lps_neighbor_shifts[name])
                to_node = self.coordinate_lut.get(coord,-9999)
                if to_node == -9999:
                    continue
                # Actually adds the edge to the graph
                G.addEdge(j, to_node, w = prob_weights[i])
                    
        self.null_voxel_graph = G

    def add_atlas(self, atlas_nifti, min_voxels=1):
        """ Inserts bidirectional connections between a spaceless "region node"
        and all the voxels it inhabits. Also stores ROI information for querying.
        """
        if self.label_lut is not None:
            raise NotImplementedError("Cannot add multiple atlases yet")
        self.atlas_labels = self._oriented_nifti_data(atlas_nifti)
        self.label_lut = {}

    def Dijkstra(self, g, source, sink):
        d = networkit.graph.Dijkstra(g, source, target = sink)
        d.run()
        path = d.getPath(sink)
        return path 

    def set_source_using_nifti(self, g, connected_nodes):
        g.addNode()
        label_node = g.numberOfNodes()-1
        for node in connected_nodes:
            g.addEdge(label_node, node, w=0)
        return label_node
    
    def set_sink_using_nifti(self, g, connected_nodes):
        g.addNode()
        label_node = g.numberOfNodes()-1
        for node in connected_nodes:
            g.addEdge(node, label_node, w=0)
        return label_node

    def set_sink(self,g, to_id):
        connected_nodes = np.flatnonzero(self.atlas_labels == to_id)
        if (to_id in self.label_lut):
            label_node = self.label_lut[to_id]
        else:
            g.addNode()
            label_node = g.numberOfNodes() - 1
            self.label_lut[to_id] = label_node
        for connected_node in connected_nodes:
            if (g.hasEdge(label_node, connected_node)):
                g.removeEdge(label_node, connected_node)
            g.addEdge(connected_node,label_node, w=0)

    def test_path_vs_null(self,path):
        """
        """
        if None in (self.voxel_graph, self.null_voxel_graph):
            raise AttributeError(
                    "Both a voxel graph and null voxel graph are required")

    def get_prob(self, g, path):
        prob = 1 
        for step in range(len(path) - 1):
            prob*=np.e**(-g.weight(path[step], path[step+1]))
        return prob

    def get_weighted_score(self, g, path):
        prob = self.get_prob(g, path)
        prob = prob ** (1./len(path))
        return prob

<<<<<<< HEAD
    def _get_path_weights(self, g, path):
        return np.array(
            [g.weight(path[step], path[step+1]) for step in range(len(path)-1)])

    def get_weighted_scores(self, g, path):
        """
        Extracts weights along a path in a graph and returns the 
        cumulative weight and the mean weight along the path
        """
        if self.weighting_scheme is None:
            raise ValueError("Build a graph first")
        
        # Get weights out of the graph
        path_len = len(path)
        path_values = self._get_path_weights(g,path)

        # Negate and exponentiate the weights to get back probabilities
        if "negative_log" in self.weighting_scheme:
            prob = np.exp(np.sum(-path_values))
            return prob, prob ** (1./path_len)
        # return the product and mean along the path
        return np.prod(path_values), np.mean(path_values)
=======
    def get_bottleneck_score(self, g, path):
        prob = 1
        for step in range(len(path) - 1):
            p = np.e**(-g.weight(path[step], path[step+1]))
            if (p < prob):
                prob = p 
        return prob 
>>>>>>> 35bd5c46

    def voxel_to_region_connectivity(self, from_id, to_id, write_trk="", write_prob=""):
        if self.voxel_graph is None:
            raise ValueError("Construct a voxel graph first")
        if self.label_lut is None:
            raise ValueError("No atlas information")

 
        self.set_sink(self.voxel_graph,to_id)
        source_nodes = np.flatnonzero(self.atlas_labels == from_id)
        paths = []
        for node in tqdm(source_nodes):
            if self.voxel_graph.neighbors(node):
                path = self.Dijkstra(self.voxel_graph, node, self.label_lut[to_id])
                paths.append([path, self.get_weighted_score(self.voxel_graph, path)])
        g = open('%s_%s_%s_probs.txt'%(write_prob, from_id, to_id), 'w')
        trk_paths = []
        for path in paths:
            g.write(str(path[-1]) + '\n')
            trk_paths.append((self.voxel_coords[np.array(path[0][0:-1])]*2.0, None, None))
        g.close()
        nib.trackvis.write('%s_%s_%s.trk.gz'%(write_trk, from_id, to_id), trk_paths, hdr )
        return paths

    def _oriented_nifti_data(self,nifti_file, is_labels=False, warn=False):
        """
        Loads a NIfTI file and extracts its data for each node in the graph.
        The NIfTI file must exist.

        Parameters:
        ===========
        nifti_file:str
          Path to NIfTI file
        is_labels:bool
          Does this file contain labels?
        warn:bool
          Show warnings when an image is flipped to match LPS+

        Returns:
        ========
        nifti_data_array:np.ndarray
          Array with a single value for each node in the voxel graph

        """

        if not op.exists(nifti_file):
            raise ValueError("%s does not exist" % nifti_file)
        if self.flat_mask is None:
            raise ValueError("No mask is available")

        # Check for compatible shapes
        logger.info("Loading NIfTI Image %s", nifti_file)
        img = nib.load(nifti_file)
        if not img.shape[0] == self.volume_grid[0] and \
               img.shape[1] == self.volume_grid[1] and \
               img.shape[2] == self.volume_grid[2]:
           raise ValueError("%s does not match dMRI volume" % nifti_file)

        # Convert to LPS+ to match internal coordinates
        dtype = np.int if is_labels else np.float
        data = img.get_data().astype(dtype)
        if img.affine[0,0] > 0:
            data = data[::-1,:,:]
            if warn: logger.info("Flipped X in %s", nifti_file)
        if img.affine[1,1] > 0:
            data = data[:,::-1,:]
            if warn: logger.info("Flipped Y in %s", nifti_file)
        if img.affine[2,2] < 0:
            data = data[:,:,::-1]
            if warn: logger.info("Flipped Z in %s", nifti_file)
        return data.flatten(order="F")[self.flat_mask]

    def _get_region(self,region):
        # Find what nodes are part of a region
        if type(region) is str:
            labels = self._oriented_nifti_data(region)
            return np.flatnonzero(labels), op.split(op.abspath(region))[-1]
        if type(region) in (int, float):
            nodes = np.flatnonzero(self.atlas_labels==region)
            return nodes, "region_%05d"%region

    def region_voxels_to_region_query(self, from_region, to_region, write_trk="", 
            write_prob="", write_nifti=""):
        """
        Query paths from one region to another. Parameters ``from_region``
        and ``to_region`` can be a path to a nifti file or a region ID
        if an atlas has been added through the ``add_atlas`` function.
        The probability of being connected to the ``to_region`` is calculated
        for every voxel in the ``from_region``.

        Parameters:
        ===========

        from_region:str,int
          Region from which the probability will be calculated for
          every voxel along the shortest path to any voxel in the
          ``to_region``.
        
        to_region:str,int
          The "sink" region. 

        write_trk:str
          Suffix that will be added to the trackvis output. If empty a 
          trackvis file won't be written.

        write_prob:str
          suffix for a txt file that contains the probability for each 
          path. These files can be loaded into DSI Studio to color the
          streamlines.

        write_nifti:str
          Write the probabilities to a NIfTI file. Each voxel in ``from_region``
          will contain its probability.
        """
        # Get lists of nodes for the query
        def get_region(region):
            # Find what nodes are part of a region
            if type(region) is str:
                labels = self._oriented_nifti_data(region)
                return np.flatnonzero(labels), op.split(op.abspath(region))[-1]
            if type(region) in (int, float):
                nodes = np.flatnonzero(self.atlas_labels==region)
                return nodes, "region_%05d"%region
        from_nodes, from_name = get_region(from_region)
        to_nodes, to_name = get_region(to_region)
        
        # Loop over all the voxels in the from_region
        sink_label_node = self.set_sink_using_nifti(self.voxel_graph, to_nodes)
        trk_paths = []
        probs = []
        used_voxels = []
        for node in tqdm(from_nodes):
            if self.voxel_graph.neighbors(node):
                path = self.Dijkstra(self.voxel_graph, node, sink_label_node)
                probs.append(self.get_weighted_score(self.voxel_graph, path))
                trk_paths.append(
                        (self.voxel_coords[np.array(path[0:-1])]*self.voxel_size, None, None))
                used_voxels.append(True)
            else:
                used_voxels.append(False)


        # Write outputs
        if write_prob:
            g = open("%s_to_%s_%s.txt"%(from_name, to_name, write_trk), "w")
            for prob in probs:
                g.write("%.9f\n"%prob)
            g.close()
        if write_trk:
            nib.trackvis.write('%s_to_%s_%s.trk.gz'%(from_name, to_name, write_trk), 
                    trk_paths, hdr )
        if write_nifti:
            used_voxels_mask = np.array(used_voxels, dtype=np.bool)
            node_probs = np.zeros(len(from_nodes),dtype=np.float)
            node_probs[used_voxels_mask] = np.array(probs)
  
            # Place in the whole volume
            output_probs = np.zeros(self.nvoxels, dtype=np.float)
            output_probs[from_nodes] = node_probs
            self.save_nifti(output_probs, write_nifti)

        return trk_paths, probs

    def get_maximum_spanning_forest(self):
        forest = networkit.graph.UnionMaximumSpanningForest(self.voxel_graph)
        forest.run()
        self.UMSF = forest.getUMSF()

<<<<<<< HEAD
    def shortest_path_map_null(self, source_region, nifti_prefix="shortest_path_null"):
        """
        Calculates the shortest paths and their scores from ``source_region`` to all
        other nodes (voxels) in the graph. 

        Parameters:
        ===========
        source_region:str or int
          Either the integer ROI ID after ``add_atlas`` has been called, or a path
          to a NIfTI file where nonzero values are the source voxels.

        nifti_prefix:str
          Path to where outputs will be written. This prefix will have _something.nii.gz
          appended to it.


        Returns:
        ========
        None

        Outputs:
        ========
        A number of 3D NIfTI files will be written to disk depending on the arguments. 
        At a minimum you will find

         * 

        """
        starting_region, region_name = self._get_region(source_region)
        source_label_node = self.set_source_using_nifti(self.voxel_graph, starting_region)

        # Find the connected components
        undirected_version = self.voxel_graph.toUndirected()
        components = networkit.components.ConnectedComponents(undirected_version)
        components.run()
        logger.info("Found %d components in the graph", components.numberOfComponents())
        target_component = components.componentOfNode(source_label_node)

        # Run the modified Dijkstra algorithm from networkit
        n = networkit.graph.Dijkstra(self.voxel_graph, source_label_node)
        n.run()
        logger.info("Computed shortest paths")
        
        # Same on the null graph
        null_source_label_node = self.set_source_using_nifti(self.null_voxel_graph, starting_region)
        null_n = networkit.graph.Dijkstra(self.null_voxel_graph,null_source_label_node)
        null_n.run()
        logger.info("Computed shortest paths in null graph")

        # Arrays to store results
        scores = np.zeros(self.nvoxels, dtype=np.float) # mean along-path probability
        null_scores = np.zeros(self.nvoxels, dtype=float)
        raw_scores = np.zeros(self.nvoxels, dtype=np.float) # product of step probabilities
        raw_null_scores = np.zeros(self.nvoxels, dtype=float)
        path_lengths = np.zeros(self.nvoxels, dtype=np.float) # Number of hops per path
        null_path_lengths = np.zeros(self.nvoxels, dtype=np.float)
        # Use the real path but scores from the null graph
        realnull_scores = np.zeros(self.nvoxels, dtype=np.float) # mean along-path probability
        raw_realnull_scores = np.zeros(self.nvoxels, dtype=np.float) # product of step probabilities
        # Collect the shortest paths to each voxel and calculate a score
        for node in tqdm(np.arange(self.nvoxels)):
            if components.componentOfNode(node) == target_component:
                path = n.getPath(node)
                raw_scores[node], scores[node] = self.get_weighted_scores(self.voxel_graph, path)
                path_lengths[node] = len(path)
                null_path = null_n.getPath(node)
                raw_null_scores[node], null_scores[node] = self.get_weighted_scores(
                                                            self.null_voxel_graph, null_path)
                null_path_lengths[node] = len(null_path)

                raw_realnull_scores[node], realnull_scores[node] = self.get_weighted_scores(
                                                            self.null_voxel_graph, path)

        # real data
        self.save_nifti(raw_scores, nifti_prefix + "_shortest_path_score.nii.gz")
        self.save_nifti(scores, nifti_prefix + "_shortest_path_mean_score.nii.gz")
        self.save_nifti(path_lengths, nifti_prefix + "_shortest_path_length.nii.gz")

        self.save_nifti(raw_null_scores, nifti_prefix + "_null_shortest_path_score.nii.gz")
        self.save_nifti(null_scores, nifti_prefix + "_null_shortest_path_mean_score.nii.gz")
        self.save_nifti(null_path_lengths, nifti_prefix + "_null_shortest_path_length.nii.gz")

        self.save_nifti(raw_realnull_scores, nifti_prefix + "_realnull_shortest_path_score.nii.gz")
        self.save_nifti(realnull_scores, nifti_prefix + "_realnull_shortest_path_mean_score.nii.gz")

    def shortest_path_map(self, source_region, nifti_prefix="shortest_path"):
        """
        Calculates the shortest paths and their scores from ``source_region`` to all
        other nodes (voxels) in the graph. 

        Parameters:
        ===========
        source_region:str or int
          Either the integer ROI ID after ``add_atlas`` has been called, or a path
          to a NIfTI file where nonzero values are the source voxels.

        nifti_prefix:str
          Path to where outputs will be written. This prefix will have _something.nii.gz
          appended to it.

        Returns:
        ========
        None

        Outputs:
        ========
        A number of 3D NIfTI files will be written to disk depending on the arguments. 
        At a minimum you will find

         * 

        """
        starting_region, region_name = self._get_region(source_region)
        source_label_node = self.set_source_using_nifti(self.voxel_graph, starting_region)

        # Find the connected components
        undirected_version = self.voxel_graph.toUndirected()
        components = networkit.components.ConnectedComponents(undirected_version)
        components.run()
        logger.info("Found %d components in the graph", components.numberOfComponents())
        target_component = components.componentOfNode(source_label_node)

        # Run the modified Dijkstra algorithm from networkit
        n = networkit.graph.Dijkstra(self.voxel_graph, source_label_node)
        n.run()
        logger.info("Computed shortest paths")

        # Collect the shortest paths to each voxel and calculate a score
        scores = np.zeros(self.nvoxels, dtype=np.float)
        raw_scores = np.zeros(self.nvoxels, dtype=np.float)
        path_lengths = np.zeros(self.nvoxels, dtype=np.float)
        for node in tqdm(np.arange(self.nvoxels)):
            if components.componentOfNode(node) == target_component:
                path = n.getPath(node)
                if len(path):
                    raw_scores[node], scores[node] = self.get_weighted_scores(self.voxel_graph, path)
=======
    def pico_by_voxel(self, source, fname, bottle=False):
        def get_region(region):
            if type(region) is str:
                labels = self._oriented_nifti_data(region)
                return np.flatnonzero(labels)
            if type(region) in (int, float):
                nodes = np.flatnonzero(self.atlas_labels==region)
                return nodes
        starting_region = get_region(source)
        source_label_node = self.set_source_using_nifti(self.voxel_graph, starting_region)
        if bottle:
            n = networkit.graph.BottleneckSP(self.voxel_graph, source_label_node)
            n.run()
        else:
            n = networkit.graph.Dijkstra(self.voxel_graph, source_label_node)
            n.run()
        scores = []
        used_voxels = []
        for node in self.voxel_graph.nodes():
            if node!=source_label_node:
                if self.voxel_graph.neighbors(node):
                    used_voxels.append(True)
                    path = n.getPath(node)
                    if path:
                        if bottle:
                            score = self.get_bottleneck_score(self.voxel_graph, path)
                        else:
                            score = self.get_weighted_score(self.voxel_graph, path)
                    else:
                        score = 0
                    scores.append(score)
>>>>>>> 35bd5c46
                else:
                    logger.info("Shortest path map didn't find a path")
                path_lengths[node] = len(path)
        self.save_nifti(raw_scores, nifti_prefix + "_shortest_path_score.nii.gz")
        self.save_nifti(scores, nifti_prefix + "_shortest_path_mean_score.nii.gz")
        self.save_nifti(path_lengths, nifti_prefix + "_shortest_path_length.nii.gz")

    def calculate_connectivity_matrices(self,opts):
        """
        Calculate an asymmetric connectivity matrix.
        """
        pass

    def to_undirected_graph(self):
        if self.voxel_graph.isDirected():
            self.voxel_graph = self.voxel_graph.toUndirected()
        else:
            logger.warn("Graph is already undirected")

    def calculate_components(self):
        if self.voxel_graph.isDirected():
            self.connected_components = \
                    networkit.components.StronglyConnectedComponents(self.voxel_graph)
        else:
            self.connected_components = \
                    networkit.components.ConnectedComponents(self.voxel_graph)

        self.connected_components.run()
        return self.connected_components.numberOfComponents()

    def voxelwise_approx_betweenness(self,nSamples=500, normalized=True,
            parallel=True):
        self.betweenness = \
            networkit.centrality.ApproxBetweenness2(self.voxel_graph)
            


<|MERGE_RESOLUTION|>--- conflicted
+++ resolved
@@ -179,6 +179,8 @@
         self.volume_grid = f['dimension'].squeeze()
         aff = np.ones(4,dtype=np.float)
         aff[:3] = f['voxel_size'].squeeze()
+        # DSI Studio stores data in LPS+
+        #aff = aff * np.array([-1,-1,1,1])
         self.ras_affine = np.diag(aff)
         self.voxel_size = aff[:3]
 
@@ -294,6 +296,7 @@
             outf = input_prefix + "_doubleODF_%s_prob.nii.gz" % nbr
             if not op.exists(outf):
                 raise ValueError("Unable to load from niftis, can't find %s", outf)
+            logger.info("Loading %s", outf)
             doubleODF_data[:,n] = self._oriented_nifti_data(outf)
         self.doubleODF_results = doubleODF_data
         self.doubleODF_codi = self._oriented_nifti_data(input_prefix + "_doubleODF_CoDI.nii.gz")
@@ -419,6 +422,17 @@
         logger.info("Calculating Order1 KL Distance")
         self.singleODF_kl = kl_distance(self.singleODF_null_probs, self.singleODF_results)
 
+        # Write outputs if requested
+        if output_prefix:
+            logger.info("Writing singleODF results")
+            for a in neighbor_names:
+                outf = output_prefix + "_singleODF_%s_prob.nii.gz" % a
+                logger.info("Writing %s", outf)
+                self.save_nifti(
+                        self.singleODF_results[:,neighbor_names.index(a)], outf)
+            self.save_nifti(self.singleODF_kl, output_prefix + "_singleODF_KL.nii.gz")
+            self.save_nifti(self.singleODF_codi, output_prefix + "_singleODF_CoDI.nii.gz")
+
     def estimate_doubleODF(self, output_prefix=""):
         
         logger.info("Pre-computing neighbor angle weights")
@@ -427,6 +441,12 @@
 
         # Output matrix
         outputs = np.zeros((self.nvoxels,len(neighbor_names)),dtype=np.float)
+        if self.orientation == "lps":
+            neighbor_shifts = lps_neighbor_shifts
+        elif self.orientation == "ras":
+            neighbor_shifts = ras_neighbor_shifts
+        else:
+            raise ValueError
 
         def check_coord(coord):
             return np.all(
@@ -736,7 +756,6 @@
         prob = prob ** (1./len(path))
         return prob
 
-<<<<<<< HEAD
     def _get_path_weights(self, g, path):
         return np.array(
             [g.weight(path[step], path[step+1]) for step in range(len(path)-1)])
@@ -759,15 +778,6 @@
             return prob, prob ** (1./path_len)
         # return the product and mean along the path
         return np.prod(path_values), np.mean(path_values)
-=======
-    def get_bottleneck_score(self, g, path):
-        prob = 1
-        for step in range(len(path) - 1):
-            p = np.e**(-g.weight(path[step], path[step+1]))
-            if (p < prob):
-                prob = p 
-        return prob 
->>>>>>> 35bd5c46
 
     def voxel_to_region_connectivity(self, from_id, to_id, write_trk="", write_prob=""):
         if self.voxel_graph is None:
@@ -936,7 +946,6 @@
         forest.run()
         self.UMSF = forest.getUMSF()
 
-<<<<<<< HEAD
     def shortest_path_map_null(self, source_region, nifti_prefix="shortest_path_null"):
         """
         Calculates the shortest paths and their scores from ``source_region`` to all
@@ -1073,39 +1082,6 @@
                 path = n.getPath(node)
                 if len(path):
                     raw_scores[node], scores[node] = self.get_weighted_scores(self.voxel_graph, path)
-=======
-    def pico_by_voxel(self, source, fname, bottle=False):
-        def get_region(region):
-            if type(region) is str:
-                labels = self._oriented_nifti_data(region)
-                return np.flatnonzero(labels)
-            if type(region) in (int, float):
-                nodes = np.flatnonzero(self.atlas_labels==region)
-                return nodes
-        starting_region = get_region(source)
-        source_label_node = self.set_source_using_nifti(self.voxel_graph, starting_region)
-        if bottle:
-            n = networkit.graph.BottleneckSP(self.voxel_graph, source_label_node)
-            n.run()
-        else:
-            n = networkit.graph.Dijkstra(self.voxel_graph, source_label_node)
-            n.run()
-        scores = []
-        used_voxels = []
-        for node in self.voxel_graph.nodes():
-            if node!=source_label_node:
-                if self.voxel_graph.neighbors(node):
-                    used_voxels.append(True)
-                    path = n.getPath(node)
-                    if path:
-                        if bottle:
-                            score = self.get_bottleneck_score(self.voxel_graph, path)
-                        else:
-                            score = self.get_weighted_score(self.voxel_graph, path)
-                    else:
-                        score = 0
-                    scores.append(score)
->>>>>>> 35bd5c46
                 else:
                     logger.info("Shortest path map didn't find a path")
                 path_lengths[node] = len(path)
